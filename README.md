--- conflicted
+++ resolved
@@ -138,7 +138,7 @@
 OpenBench automatically detects configuration format and runs the evaluation:
 
 ```bash
-<<<<<<< HEAD
+
 # JSON format
 python openbench/openbench.py nml/nml-json/main-Debug.json
 
@@ -198,15 +198,6 @@
   reference_nml = ./nml/nml-Fortran/ref-Debug.nml
   simulation_nml = ./nml/nml-Fortran/sim-Debug.nml
 /
-=======
-python openbench/openbench.py nml/main-Debug.yaml
-```
-You can also use a main configuration file in .nml or .json format.
-
-Alternatively, you can provide the full path to your main configuration file (e.g., `/path/to/your/main.json` or `/path/to/your/main.nml`):
-```bash
-python openbench/openbench.py /path/to/your/main.yaml
->>>>>>> 3a6ee068
 ```
 
 ## Supported Evaluations
